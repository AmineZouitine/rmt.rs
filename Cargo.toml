--- conflicted
+++ resolved
@@ -1,7 +1,5 @@
 [package]
 name = "rmt"
-<<<<<<< HEAD
-version = "0.1.0"
 authors = ["Amine Zouitine"]
 description = """
 remove files or directories and save them in trash.
@@ -9,9 +7,7 @@
 documentation = "https://github.com/AmineZouitine/rmt.rs"
 homepage = "https://github.com/AmineZouitine/rmt.rs"
 repository = "https://github.com/AmineZouitine/rmt.rs"
-=======
 version = "0.1.1"
->>>>>>> a2db64fb
 edition = "2021"
 
 # See more keys and their definitions at https://doc.rust-lang.org/cargo/reference/manifest.html
